from pathlib import Path
from typing import List, Optional

import mrcfile
import napari
import numpy as np
import trimesh
from magicgui import magicgui
from napari.layers import Image, Labels, Surface
from qtpy.QtCore import Qt
from qtpy.QtWidgets import (
    QGroupBox,
    QHBoxLayout,
    QLabel,
    QPushButton,
    QSlider,
    QVBoxLayout,
    QWidget,
)
from scipy.ndimage import map_coordinates

<<<<<<< HEAD
from surforama.io.mesh import convert_mask_to_mesh, read_obj_file

# column names for the starfile
STAR_X_COLUMN_NAME = "rlnCoordinateX"
STAR_Y_COLUMN_NAME = "rlnCoordinateY"
STAR_Z_COLUMN_NAME = "rlnCoordinateZ"
=======
from surforama.constants import (
    NAPARI_NORMAL_0,
    NAPARI_NORMAL_1,
    NAPARI_NORMAL_2,
    NAPARI_UP_0,
    NAPARI_UP_1,
    NAPARI_UP_2,
    ROTATION,
)
from surforama.io import read_obj_file
from surforama.io.star import oriented_points_to_star_file
from surforama.utils.geometry import rotate_around_vector
from surforama.utils.napari import (
    update_rotations_on_points_layer,
    vectors_data_from_points_layer,
)
>>>>>>> 0ef36e35


class QtSurforama(QWidget):
    def __init__(
        self,
        viewer: napari.Viewer,
        surface_layer: Optional[Surface] = None,
        volume_layer: Optional[Image] = None,
        parent: Optional[QWidget] = None,
    ):
        super().__init__(parent=parent)
        self.viewer = viewer

        # make the layer selection widget
        self._layer_selection_widget = magicgui(
            self._set_layers,
            surface_layer={"choices": self._get_valid_surface_layers},
            image_layer={"choices": self._get_valid_image_layers},
            call_button="start surfing",
        )

        # add callback to update choices
        self.viewer.layers.events.inserted.connect(self._on_layer_update)
        self.viewer.layers.events.removed.connect(self._on_layer_update)

        # make the slider to change thickness
        self.slider = QSlider()
        self.slider.setOrientation(Qt.Horizontal)
        self.slider.setMinimum(-100)
        self.slider.setMaximum(100)
        self.slider.setValue(0)
        self.slider.valueChanged.connect(self.slide_points)
        self.slider.setVisible(False)
        self.slider_value = QLabel("0 vx", self)

        self.sliderLayout = QHBoxLayout()
        self.sliderLayout.addWidget(self.slider)
        self.sliderLayout.addWidget(self.slider_value)

        # New slider for sampling depth

        self.sampling_depth_slider = QSlider()
        self.sampling_depth_slider.setOrientation(Qt.Horizontal)
        self.sampling_depth_slider.setMinimum(1)
        self.sampling_depth_slider.setMaximum(100)
        self.sampling_depth_slider.setValue(10)
        self.sampling_depth_slider.valueChanged.connect(
            self.update_colors_based_on_sampling
        )
        self.sampling_depth_slider.setVisible(False)
        self.sampling_depth_value = QLabel("10", self)

        self.sampling_depth_sliderLayout = QHBoxLayout()
        self.sampling_depth_sliderLayout.addWidget(self.sampling_depth_slider)
        self.sampling_depth_sliderLayout.addWidget(self.sampling_depth_value)

        # make the picking widget
        self.picking_widget = QtSurfacePicker(surforama=self, parent=self)
        self.picking_widget.setVisible(False)

        # make the saving widget
        self.point_writer_widget = QtPointWriter(
            surface_picker=self.picking_widget, parent=self
        )
        self.point_writer_widget.setVisible(False)

        self.mesh_generator_widget = QtMeshGenerator(viewer, parent=self)

        # make the layout
        self.setLayout(QVBoxLayout())
        self.layout().addWidget(self._layer_selection_widget.native)
        self.layout().addWidget(QLabel("Extend/contract surface"))
        self.layout().addLayout(self.sliderLayout)
        self.layout().addWidget(QLabel("Surface Thickness"))
        self.layout().addLayout(self.sampling_depth_sliderLayout)
        self.layout().addWidget(self.picking_widget)
        self.layout().addWidget(self.point_writer_widget)
        self.layout().addStretch()
        self.layout().addWidget(self.mesh_generator_widget)

        # set the layers
        self._set_layers(surface_layer=surface_layer, image_layer=volume_layer)

    def _set_layers(
        self,
        surface_layer: Surface,
        image_layer: Image,
    ):
        self.surface_layer = surface_layer
        self.image_layer = image_layer

        if (surface_layer is None) or (image_layer is None):
            return

        # Create a mesh object using trimesh
        self.mesh = trimesh.Trimesh(
            vertices=surface_layer.data[0], faces=surface_layer.data[1]
        )

        self.vertices = self.mesh.vertices
        self.faces = self.mesh.faces

        # Compute vertex normals
        self.color_values = np.ones((self.mesh.vertices.shape[0],))

        self.surface_layer.data = (
            self.vertices,
            self.faces,
            self.color_values,
        )
        self.surface_layer.refresh()

        self.normals = self.mesh.vertex_normals
        self.volume = image_layer.data.astype(np.float32)

        # make the widgets visible
        self.slider.setVisible(True)
        self.sampling_depth_slider.setVisible(True)
        self.picking_widget.setVisible(True)
        self.point_writer_widget.setVisible(True)

    def _get_valid_surface_layers(self, combo_box) -> List[Surface]:
        return [
            layer
            for layer in self._viewer.layers
            if isinstance(layer, napari.layers.Surface)
        ]

    def _on_layer_update(self, event=None):
        """When the model updates the selected layer, update widgets."""
        self._layer_selection_widget.reset_choices()

    def _get_valid_image_layers(self, combo_box) -> List[Image]:
        return [
            layer
            for layer in self._viewer.layers
            if isinstance(layer, napari.layers.Image)
        ]

    def get_point_colors(self, points):
        point_values = map_coordinates(
            self.volume, points.T, order=1, mode="nearest"
        )

        normalized_values = (point_values - point_values.min()) / (
            point_values.max() - point_values.min() + np.finfo(float).eps
        )
        return normalized_values

    def get_point_set(self):
        return self.mesh.vertices

    def get_faces(self):
        return self.mesh.faces

    def slide_points(self, value):
        # Calculate the new positions of points along their normals
        shift = value / 10
        new_positions = self.get_point_set() + (self.normals * shift)
        # Update the points layer with new positions
        new_colors = self.get_point_colors(new_positions)

        vol_shape = self.volume.shape

        new_positions[:, 0] = np.clip(new_positions[:, 0], 0, vol_shape[0] - 1)
        new_positions[:, 1] = np.clip(new_positions[:, 1], 0, vol_shape[1] - 1)
        new_positions[:, 2] = np.clip(new_positions[:, 2], 0, vol_shape[2] - 1)

        self.color_values = new_colors
        self.vertices = new_positions
        self.update_mesh()
        self.slider_value.setText(f"{shift} vx")

    def update_mesh(self):
        self.surface_layer.data = (
            self.vertices,
            self.get_faces(),
            self.color_values,
        )

    def update_colors_based_on_sampling(self, value):
        spacing = 0.5
        sampling_depth = value / 10

        # Collect all samples for normalization calculation
        all_samples = []

        # Sample along the normal for each point
        for point, normal in zip(self.get_point_set(), self.normals):
            for depth in range(int(sampling_depth)):
                sample_point = point + normal * spacing * depth
                sample_point_clipped = np.clip(
                    sample_point, [0, 0, 0], np.array(self.volume.shape) - 1
                ).astype(int)
                sample_value = self.volume[
                    sample_point_clipped[0],
                    sample_point_clipped[1],
                    sample_point_clipped[2],
                ]
                all_samples.append(sample_value)

        # Calculate min and max across all sampled values
        samples_min = np.min(all_samples)
        samples_max = np.max(all_samples)

        # Normalize and update colors based on the mean value
        # of samples for each point
        new_colors = np.zeros((len(self.get_point_set()),))
        for i, (point, normal) in enumerate(
            zip(self.get_point_set(), self.normals)
        ):
            samples = []
            for depth in range(int(sampling_depth)):
                sample_point = point + normal * spacing * depth
                sample_point_clipped = np.clip(
                    sample_point, [0, 0, 0], np.array(self.volume.shape) - 1
                ).astype(int)
                sample_value = self.volume[
                    sample_point_clipped[0],
                    sample_point_clipped[1],
                    sample_point_clipped[2],
                ]
                samples.append(sample_value)

            # Normalize the mean of samples for this point using
            # the min and max from all samples
            mean_value = np.mean(samples)
            normalized_value = (
                (mean_value - samples_min) / (samples_max - samples_min)
                if samples_max > samples_min
                else 0
            )
            new_colors[i] = normalized_value

        self.color_values = new_colors
        self.update_mesh()
        self.sampling_depth_value.setText(f"{value}")


class QtSurfacePicker(QGroupBox):
    ENABLE_BUTTON_TEXT = "Enable"
    DISABLE_BUTTON_TEXT = "Disable"

    def __init__(
        self, surforama: QtSurforama, parent: Optional[QWidget] = None
    ):
        super().__init__("Pick on surface", parent=parent)
        self.surforama = surforama
        self.points_layer = None
        self.normal_vectors_layer = None

        # initialize orientation data
        # todo store elsewhere (e.g., layer features)
        self.normal_vectors = np.empty((0, 3))
        self.up_vectors = np.empty((0, 3))
        self.rotations = np.empty((0,))

        # enable state
        self.enabled = False

        # make the activate button
        self.enable_button = QPushButton(self.ENABLE_BUTTON_TEXT)
        self.enable_button.clicked.connect(self._on_enable_button_pressed)

        # make the rotation slider
        self.rotation_slider = QSlider()
        self.rotation_slider.setOrientation(Qt.Horizontal)
        self.rotation_slider.setMinimum(-180)
        self.rotation_slider.setMaximum(180)
        self.rotation_slider.setValue(0)
        self.rotation_slider.valueChanged.connect(self._update_rotation)

        # make the layout
        self.setLayout(QVBoxLayout())
        self.layout().addWidget(self.enable_button)
        self.layout().addWidget(self.rotation_slider)

    def _on_enable_button_pressed(self, event):
        # toggle enabled
        if self.enabled:
            # if currently enabled, toggle to disabled
            self.enabled = False
            self.enable_button.setText(self.ENABLE_BUTTON_TEXT)

        else:
            # if disabled, toggle to enabled
            self.enabled = True
            self.enable_button.setText(self.DISABLE_BUTTON_TEXT)

            if self.points_layer is None:
                self._initialize_points_layer()
            if self.normal_vectors_layer is None:
                self._initialize_vectors_layers()
            self.points_layer.visible = True

        self._on_enable_change()

    def _on_enable_change(self):
        if self.enabled:
            self._connect_mouse_callbacks()
        else:
            self._disconnect_mouse_callbacks()

    def _update_rotation(self, value):
        """Callback function to update the rotation of the selected points."""
        selected_points = list(self.points_layer.selected_data)
        self.rotations[selected_points] = value

        rotation_radians = value * (np.pi / 180)
        new_rotations = rotation_radians * np.ones(len(selected_points))

        old_up_vector = self.up_vectors[selected_points]
        normal_vector = self.normal_vectors[selected_points]

        new_up_vector = rotate_around_vector(
            rotate_around=normal_vector,
            to_rotate=old_up_vector,
            angle=rotation_radians,
        )

        update_rotations_on_points_layer(
            points_layer=self.points_layer,
            point_index=selected_points,
            rotations=new_rotations,
        )

        self.up_vectors_layer.data[selected_points, 1, :] = new_up_vector
        self.up_vectors_layer.refresh()

    def _initialize_points_layer(self):
        self.points_layer = self.surforama.viewer.add_points(
            ndim=3, size=3, face_color="magenta"
        )
        self.points_layer.shading = "spherical"
        self.surforama.viewer.layers.selection = [self.surforama.surface_layer]

    def _initialize_vectors_layers(self):
        self.normal_vectors_layer = self.surforama.viewer.add_vectors(
            ndim=3,
            length=10,
            edge_color="cornflowerblue",
            name="surface normals",
        )
        self.up_vectors_layer = self.surforama.viewer.add_vectors(
            ndim=3, length=10, edge_color="orange", name="up vectors"
        )
        self.surforama.viewer.layers.selection = [self.surforama.surface_layer]

    def _connect_mouse_callbacks(self):
        self.surforama.surface_layer.mouse_drag_callbacks.append(
            self._find_point_on_click
        )

    def _disconnect_mouse_callbacks(self):
        self.surforama.surface_layer.mouse_drag_callbacks.remove(
            self._find_point_on_click
        )

    def _find_point_on_click(self, layer, event):
        # if "Alt" not in event.modifiers:
        #    return
        value = layer.get_value(
            event.position,
            view_direction=event.view_direction,
            dims_displayed=event.dims_displayed,
            world=True,
        )
        if value is None:
            return
        triangle_index = value[1]
        if triangle_index is None:
            # if the click did not intersect the mesh, don't do anything
            return

        # get the intersection point
        candidate_vertices = layer.data[1][triangle_index]
        candidate_points = layer.data[0][candidate_vertices]
        (
            _,
            intersection_coords,
        ) = napari.utils.geometry.find_nearest_triangle_intersection(
            event.position, event.view_direction, candidate_points[None, :, :]
        )

        # get normal vector of intersected triangle
        mesh = self.surforama.mesh
        normal_vector = mesh.face_normals[triangle_index]

        # create the orientation coordinate system
        up_vector = np.cross(
            normal_vector, [1, 0, 0]
        )  # todo add check if normal is parallel

        # store the data
        feature_table = self.points_layer._feature_table
        table_defaults = feature_table.defaults
        table_defaults[NAPARI_NORMAL_0] = normal_vector[0]
        table_defaults[NAPARI_NORMAL_1] = normal_vector[1]
        table_defaults[NAPARI_NORMAL_2] = normal_vector[2]
        table_defaults[NAPARI_UP_0] = up_vector[0]
        table_defaults[NAPARI_UP_1] = up_vector[1]
        table_defaults[NAPARI_UP_2] = up_vector[2]
        table_defaults[ROTATION] = 0
        self.normal_vectors = np.concatenate(
            (self.normal_vectors, np.atleast_2d(normal_vector))
        )
        self.up_vectors = np.concatenate(
            (self.up_vectors, np.atleast_2d(up_vector))
        )
        self.rotations = np.append(self.rotations, 0)

        self.points_layer.add(np.atleast_2d(intersection_coords))

        # update the vectors
        normal_data, up_data = vectors_data_from_points_layer(
            self.points_layer
        )
        self.normal_vectors_layer.data = normal_data
        self.up_vectors_layer.data = up_data

        # colors were being reset - this might not be necessary
        self.normal_vectors_layer.edge_color = "purple"
        self.up_vectors_layer.edge_color = "orange"


class QtPointWriter(QGroupBox):
    def __init__(
        self, surface_picker: QtSurfacePicker, parent: Optional[QWidget] = None
    ):
        super().__init__("Save points", parent=parent)
        self.surface_picker = surface_picker

        # make the points saving widget
        self.file_saving_widget = magicgui(
            self._write_star_file,
            output_path={"mode": "w"},
            call_button="Save to star file",
        )

        # make the layout
        self.setLayout(QVBoxLayout())
        self.layout().addWidget(self.file_saving_widget.native)

    def _write_star_file(self, output_path: Path):
        oriented_points_to_star_file(
            points_layer=self.surface_picker.points_layer,
            output_path=output_path,
        )


class QtMeshGenerator(QGroupBox):
    def __init__(
        self, viewer: napari.Viewer, parent: Optional[QWidget] = None
    ):
        super().__init__("Generate Mesh from Labels", parent=parent)
        self.viewer = viewer

        # make the labels layer selection widget
        self.labels_layer_selection_widget = magicgui(
            self._generate_mesh_from_labels,
            labels_layer={"choices": self._get_valid_labels_layers},
            barycentric_area={
                "widget_type": "Slider",
                "min": 0.1,
                "max": 10.0,
                "value": 1.0,
                "step": 0.1,
            },
            smoothing={
                "widget_type": "Slider",
                "min": 0,
                "max": 1000,
                "value": 1000,
            },
            call_button="Generate Mesh",
        )

        # make the layout
        self.setLayout(QVBoxLayout())
        self.layout().addWidget(self.labels_layer_selection_widget.native)

        # Add callback to update choices when layers change
        self.viewer.layers.events.inserted.connect(self._on_layer_update)
        self.viewer.layers.events.removed.connect(self._on_layer_update)

    def _on_layer_update(self, event=None):
        """Refresh the layer choices when layers are added or removed."""
        self.labels_layer_selection_widget.reset_choices()

    def _get_valid_labels_layers(self, combo_box) -> List[Labels]:
        return [
            layer
            for layer in self.viewer.layers
            if isinstance(layer, napari.layers.Labels)
        ]

    def _generate_mesh_from_labels(
        self,
        labels_layer: Labels,
        smoothing: int = 10,
        barycentric_area: float = 1.0,
    ):
        # Assuming create_mesh_from_mask exists and generates vertices, faces, and values
        vertices, faces, values = convert_mask_to_mesh(
            labels_layer.data,
            smoothing=smoothing,
            barycentric_area=barycentric_area,
        )
        self.viewer.add_surface((vertices, faces, values))


if __name__ == "__main__":

    obj_path = "../../examples/tomo_17_M10_grow1_1_mesh_data.obj"
    tomo_path = "../../examples/tomo_17_M10_grow1_1_mesh_data.mrc"

    mrc = mrcfile.open(tomo_path, permissive=True)
    tomo_mrc = np.array(mrc.data)

    vertices, faces, values = read_obj_file(obj_path)
    surface = (vertices, faces, values)

    viewer = napari.Viewer(ndisplay=3)
    volume_layer = viewer.add_image(tomo_mrc)
    surface_layer = viewer.add_surface(surface)

    # Testing points

    point_set = surface[0]

    volume_shape = np.array(tomo_mrc.data.shape)
    points_indices = np.round(point_set).astype(int)

    # Instantiate the widget and add it to Napari
    surforama_widget = QtSurforama(viewer, surface_layer, volume_layer)
    viewer.window.add_dock_widget(
        surforama_widget, area="right", name="Surforama"
    )

    napari.run()<|MERGE_RESOLUTION|>--- conflicted
+++ resolved
@@ -19,14 +19,6 @@
 )
 from scipy.ndimage import map_coordinates
 
-<<<<<<< HEAD
-from surforama.io.mesh import convert_mask_to_mesh, read_obj_file
-
-# column names for the starfile
-STAR_X_COLUMN_NAME = "rlnCoordinateX"
-STAR_Y_COLUMN_NAME = "rlnCoordinateY"
-STAR_Z_COLUMN_NAME = "rlnCoordinateZ"
-=======
 from surforama.constants import (
     NAPARI_NORMAL_0,
     NAPARI_NORMAL_1,
@@ -36,14 +28,13 @@
     NAPARI_UP_2,
     ROTATION,
 )
-from surforama.io import read_obj_file
+from surforama.io import convert_mask_to_mesh, read_obj_file
 from surforama.io.star import oriented_points_to_star_file
 from surforama.utils.geometry import rotate_around_vector
 from surforama.utils.napari import (
     update_rotations_on_points_layer,
     vectors_data_from_points_layer,
 )
->>>>>>> 0ef36e35
 
 
 class QtSurforama(QWidget):
